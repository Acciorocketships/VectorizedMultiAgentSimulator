--- conflicted
+++ resolved
@@ -303,17 +303,10 @@
                 arr1 = physical_action == 1
                 arr2 = physical_action == 2
 
-<<<<<<< HEAD
-                disc_action_value = agent.u__rot_range
-
-                agent.action.u[:] -= disc_action_value * arr1.squeeze(-1)
-                agent.action.u[:] += disc_action_value * arr2.squeeze(-1)
-=======
                 disc_action_value = agent.u_rot_range
 
                 agent.action.u_rot[:] -= disc_action_value * arr1.squeeze(-1)
                 agent.action.u_rot[:] += disc_action_value * arr2.squeeze(-1)
->>>>>>> 6b3c9830
 
             agent.action.u_rot *= agent.u_rot_multiplier
         if self.world.dim_c > 0 and not agent.silent:
